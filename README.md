--- conflicted
+++ resolved
@@ -6,17 +6,12 @@
 
 ## Mission
 
-Our mission is to help development teams maintain high-quality codebases by automagically identifying and addressing technical debt, starting with comprehensive and accurate documentation.
+Our mission is to help development teams maintain high-quality codebases by automagically identifying and addressing technical debt, starting with comprehensive and accurate docstrings.
 
 ## Roadmap
 
-<<<<<<< HEAD
 ### Current Feature
 - ✅ **Add docstrings** to classes and methods that lack them. Making your code readable for humans and LLMs.
-=======
-### Features
-- ✅ **Add docstrings** to classes and methods that lack them (optimized for LLM comprehension) 
->>>>>>> f8f2e983
 
 ### Upcoming Features
   - Pre-PR test runs to prevent regressions
